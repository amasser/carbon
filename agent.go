--- conflicted
+++ resolved
@@ -15,25 +15,9 @@
 	"go.uber.org/zap"
 )
 
-<<<<<<< HEAD
 // LogAgent is an entity that handles log monitoring.
 type LogAgent struct {
-	Config config.Config
-=======
-func NewLogAgent(cfg *config.Config, logger *zap.SugaredLogger) *LogAgent {
-	return &LogAgent{
-		Config:        cfg,
-		SugaredLogger: logger,
-		started:       make(chan struct{}, 1),
-	}
-}
-
-type LogAgent struct {
 	Config *config.Config
-
-	plugins *pg.PluginGraph
-	started chan struct{}
->>>>>>> d43a0fe1
 	*zap.SugaredLogger
 
 	database *bbolt.DB
@@ -131,7 +115,7 @@
 }
 
 // NewLogAgent creates a new log agent.
-func NewLogAgent(cfg config.Config, logger *zap.SugaredLogger) *LogAgent {
+func NewLogAgent(cfg *config.Config, logger *zap.SugaredLogger) *LogAgent {
 	return &LogAgent{
 		Config:        cfg,
 		SugaredLogger: logger,
