--- conflicted
+++ resolved
@@ -21,20 +21,14 @@
 )
 
 type RootFlags struct {
-<<<<<<< HEAD
-	ConfigFiles []string
-	PluginDir   string
-	PprofPort   int
-	Debug       bool
-=======
 	ConfigFiles        []string
+	PluginDir          string
 	PprofPort          int
 	CPUProfile         string
 	CPUProfileDuration time.Duration
 	MemProfile         string
 	MemProfileDelay    time.Duration
 	Debug              bool
->>>>>>> 3093359f
 }
 
 func NewRootCmd() *cobra.Command {
@@ -51,11 +45,7 @@
 
 	rootFlagSet := root.PersistentFlags()
 	rootFlagSet.StringSliceVarP(&rootFlags.ConfigFiles, "config", "c", []string{"/etc/bplogagent/bplogagent.yaml"}, "path to a config file") // TODO default locations
-<<<<<<< HEAD
 	rootFlagSet.StringVar(&rootFlags.PluginDir, "plugin_dir", "/etc/bplogagent/plugins", "path to the plugin directory")
-	rootFlagSet.IntVar(&rootFlags.PprofPort, "pprof_port", 0, "listen port for pprof profiling")
-=======
->>>>>>> 3093359f
 	rootFlagSet.BoolVar(&rootFlags.Debug, "debug", false, "debug logging")
 
 	// Profiling flags
