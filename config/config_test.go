--- conflicted
+++ resolved
@@ -2,13 +2,9 @@
 
 import (
 	"encoding/json"
-<<<<<<< HEAD
-	"fmt"
-=======
 	"io/ioutil"
 	"os"
 	"path/filepath"
->>>>>>> 1404f9c4
 	"testing"
 
 	"github.com/bluemedora/bplogagent/entry"
@@ -226,8 +222,6 @@
 	marshalled, err := json.Marshal(testParsedRepresentativeConfig)
 	require.NoError(t, err)
 
-	fmt.Print(string(marshalled))
-
 	var cfg Config
 	err = json.Unmarshal(marshalled, &cfg)
 	require.NoError(t, err)
