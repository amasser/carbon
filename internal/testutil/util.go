--- conflicted
+++ resolved
@@ -3,14 +3,12 @@
 import (
 	"io/ioutil"
 	"os"
+	"path/filepath"
 	"testing"
-<<<<<<< HEAD
 
 	"github.com/bluemedora/bplogagent/plugin"
 	"go.etcd.io/bbolt"
 	"go.uber.org/zap/zaptest"
-=======
->>>>>>> 0fb4d7ce
 )
 
 func NewTempDir(t *testing.T) string {
@@ -26,6 +24,28 @@
 	return tempDir
 }
 
+func NewTestDatabase(t *testing.T) *bbolt.DB {
+	tempDir, err := ioutil.TempDir("", "")
+	if err != nil {
+		t.Fatal(err)
+	}
+
+	t.Cleanup(func() {
+		os.RemoveAll(tempDir)
+	})
+
+	db, err := bbolt.Open(filepath.Join(tempDir, "test.db"), 0666, nil)
+	if err != nil {
+		t.Fatal(err)
+	}
+
+	t.Cleanup(func() {
+		db.Close()
+	})
+
+	return db
+}
+
 func NewBuildContext(t *testing.T) plugin.BuildContext {
 	return plugin.BuildContext{
 		Database: NewTestDatabase(t),
