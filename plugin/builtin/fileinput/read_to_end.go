--- conflicted
+++ resolved
@@ -69,11 +69,7 @@
 			entry.Set(*pathField, path)
 		}
 
-<<<<<<< HEAD
-		err := inputPlugin.Output.Process(entry)
-=======
-		err := basicInput.Output.Process(ctx, entry)
->>>>>>> 3093359f
+		err := inputPlugin.Output.Process(ctx, entry)
 		if err != nil {
 			return err
 		}
