package output

import (
	"context"
	"fmt"
	"testing"
	"time"

	"github.com/bluemedora/bplogagent/entry"
	"github.com/bluemedora/bplogagent/internal/testutil"
	"github.com/bluemedora/bplogagent/plugin"
	"github.com/bluemedora/bplogagent/plugin/buffer"
	"github.com/bluemedora/bplogagent/plugin/helper"
	"github.com/golang/protobuf/ptypes"
	tspb "github.com/golang/protobuf/ptypes/timestamp"
	gax "github.com/googleapis/gax-go"
	"github.com/stretchr/testify/require"
	"google.golang.org/genproto/googleapis/api/monitoredres"
	sev "google.golang.org/genproto/googleapis/logging/type"
	logpb "google.golang.org/genproto/googleapis/logging/v2"
)

type mockCloudLoggingClient struct {
	closed          chan struct{}
	writeLogEntries chan *logpb.WriteLogEntriesRequest
}

func (client *mockCloudLoggingClient) Close() error {
	client.closed <- struct{}{}
	return nil
}

func (client *mockCloudLoggingClient) WriteLogEntries(ctx context.Context, req *logpb.WriteLogEntriesRequest, opts ...gax.CallOption) (*logpb.WriteLogEntriesResponse, error) {
	client.writeLogEntries <- req
	return nil, nil
}

type googleCloudTestCase struct {
	name           string
	config         *GoogleCloudOutputConfig
	input          *entry.Entry
	expectedOutput *logpb.WriteLogEntriesRequest
}

func googleCloudBasicConfig() *GoogleCloudOutputConfig {
	return &GoogleCloudOutputConfig{
		OutputConfig: helper.OutputConfig{
			BasicConfig: helper.BasicConfig{
				PluginID:   "test_id",
				PluginType: "google_cloud_output",
			},
		},
		BufferConfig: buffer.BufferConfig{
			DelayThreshold: plugin.Duration{
				Duration: time.Millisecond,
			},
		},
		ProjectID: "test_project_id",
	}
}

func googleCloudBasicWriteEntriesRequest() *logpb.WriteLogEntriesRequest {
	return &logpb.WriteLogEntriesRequest{
		LogName: "projects/test_project_id/logs/default",
		Resource: &monitoredres.MonitoredResource{
			Type: "global",
			Labels: map[string]string{
				"project_id": "test_project_id",
			},
		},
	}
}

func googleCloudTimes() (time.Time, *tspb.Timestamp) {
	now, _ := time.Parse(time.RFC3339, time.RFC3339)
	protoTs, _ := ptypes.TimestampProto(now)
	return now, protoTs
}

func TestGoogleCloudOutput(t *testing.T) {

	now, protoTs := googleCloudTimes()

	cases := []googleCloudTestCase{
		{
			"Basic",
			googleCloudBasicConfig(),
			&entry.Entry{
				Timestamp: now,
				Record: map[string]interface{}{
					"message": "test message",
				},
			},
			func() *logpb.WriteLogEntriesRequest {
				req := googleCloudBasicWriteEntriesRequest()
				req.Entries = []*logpb.LogEntry{
					{
						Timestamp: protoTs,
						Payload: &logpb.LogEntry_JsonPayload{JsonPayload: jsonMapToProtoStruct(map[string]interface{}{
							"message": "test message",
						})},
					},
				}
				return req
			}(),
		},
		{
			"LogNameField",
			func() *GoogleCloudOutputConfig {
				c := googleCloudBasicConfig()
				f := entry.NewField("log_name")
				c.LogNameField = &f
				return c
			}(),
			&entry.Entry{
				Timestamp: now,
				Record: map[string]interface{}{
					"message":  "test message",
					"log_name": "mylogname",
				},
			},
			func() *logpb.WriteLogEntriesRequest {
				req := googleCloudBasicWriteEntriesRequest()
				req.Entries = []*logpb.LogEntry{
					{
						LogName:   "projects/test_project_id/logs/mylogname",
						Timestamp: protoTs,
						Payload: &logpb.LogEntry_JsonPayload{JsonPayload: jsonMapToProtoStruct(map[string]interface{}{
							"message": "test message",
						})},
					},
				}
				return req
			}(),
		},
		{
			"Labels",
			func() *GoogleCloudOutputConfig {
<<<<<<< HEAD
				c := googleCloudBasicConfig()
				f := entry.NewField("labels")
				c.LabelsField = &f
=======
				c := basicConfig()
>>>>>>> 4bb7ccb8
				return c
			}(),
			&entry.Entry{
				Timestamp: now,
				Labels: map[string]string{
					"label1": "value1",
				},
<<<<<<< HEAD
			},
			func() *logpb.WriteLogEntriesRequest {
				req := googleCloudBasicWriteEntriesRequest()
				req.Entries = []*logpb.LogEntry{
					{
						Labels: map[string]string{
							"label1": "value1",
						},
						Timestamp: protoTs,
						Payload: &logpb.LogEntry_JsonPayload{JsonPayload: jsonMapToProtoStruct(map[string]interface{}{
							"message": "test message",
						})},
					},
				}
				return req
			}(),
		},
		{
			"LabelsField",
			func() *GoogleCloudOutputConfig {
				c := googleCloudBasicConfig()
				f := entry.NewField("labels")
				c.LabelsField = &f
				return c
			}(),
			&entry.Entry{
				Timestamp: now,
=======
>>>>>>> 4bb7ccb8
				Record: map[string]interface{}{
					"message": "test message",
				},
			},
			func() *logpb.WriteLogEntriesRequest {
				req := googleCloudBasicWriteEntriesRequest()
				req.Entries = []*logpb.LogEntry{
					{
						Labels: map[string]string{
							"label1": "value1",
						},
						Timestamp: protoTs,
						Payload: &logpb.LogEntry_JsonPayload{JsonPayload: jsonMapToProtoStruct(map[string]interface{}{
							"message": "test message",
						})},
					},
				}
				return req
			}(),
		},
		googleCloudSeverityTestCase(entry.Catastrophe, sev.LogSeverity_EMERGENCY),
		googleCloudSeverityTestCase(entry.Severity(95), sev.LogSeverity_EMERGENCY),
		googleCloudSeverityTestCase(entry.Emergency, sev.LogSeverity_EMERGENCY),
		googleCloudSeverityTestCase(entry.Severity(85), sev.LogSeverity_ALERT),
		googleCloudSeverityTestCase(entry.Alert, sev.LogSeverity_ALERT),
		googleCloudSeverityTestCase(entry.Severity(75), sev.LogSeverity_CRITICAL),
		googleCloudSeverityTestCase(entry.Critical, sev.LogSeverity_CRITICAL),
		googleCloudSeverityTestCase(entry.Severity(65), sev.LogSeverity_ERROR),
		googleCloudSeverityTestCase(entry.Error, sev.LogSeverity_ERROR),
		googleCloudSeverityTestCase(entry.Severity(55), sev.LogSeverity_WARNING),
		googleCloudSeverityTestCase(entry.Warning, sev.LogSeverity_WARNING),
		googleCloudSeverityTestCase(entry.Severity(45), sev.LogSeverity_NOTICE),
		googleCloudSeverityTestCase(entry.Notice, sev.LogSeverity_NOTICE),
		googleCloudSeverityTestCase(entry.Severity(35), sev.LogSeverity_INFO),
		googleCloudSeverityTestCase(entry.Info, sev.LogSeverity_INFO),
		googleCloudSeverityTestCase(entry.Severity(25), sev.LogSeverity_DEBUG),
		googleCloudSeverityTestCase(entry.Debug, sev.LogSeverity_DEBUG),
		googleCloudSeverityTestCase(entry.Severity(15), sev.LogSeverity_DEFAULT),
		googleCloudSeverityTestCase(entry.Trace, sev.LogSeverity_DEFAULT),
		googleCloudSeverityTestCase(entry.Severity(5), sev.LogSeverity_DEFAULT),
		googleCloudSeverityTestCase(entry.Default, sev.LogSeverity_DEFAULT),
		{
			"TraceAndSpanFields",
			func() *GoogleCloudOutputConfig {
				c := googleCloudBasicConfig()
				traceField := entry.NewField("trace")
				spanIDField := entry.NewField("span_id")
				c.TraceField = &traceField
				c.SpanIDField = &spanIDField
				return c
			}(),
			&entry.Entry{
				Timestamp: now,
				Record: map[string]interface{}{
					"message": "test message",
					"trace":   "projects/my-projectid/traces/06796866738c859f2f19b7cfb3214824",
					"span_id": "000000000000004a",
				},
			},
			func() *logpb.WriteLogEntriesRequest {
				req := googleCloudBasicWriteEntriesRequest()
				req.Entries = []*logpb.LogEntry{
					{
						Trace:     "projects/my-projectid/traces/06796866738c859f2f19b7cfb3214824",
						SpanId:    "000000000000004a",
						Timestamp: protoTs,
						Payload: &logpb.LogEntry_JsonPayload{JsonPayload: jsonMapToProtoStruct(map[string]interface{}{
							"message": "test message",
						})},
					},
				}
				return req
			}(),
		},
	}

	for _, tc := range cases {
		t.Run(tc.name, func(t *testing.T) {
			buildContext := testutil.NewBuildContext(t)
			cloudOutput, err := tc.config.Build(buildContext)
			require.NoError(t, err)

			mockClient := &mockCloudLoggingClient{
				closed:          make(chan struct{}, 1),
				writeLogEntries: make(chan *logpb.WriteLogEntriesRequest, 10),
			}
			cloudOutput.(*GoogleCloudOutput).client = mockClient

			err = cloudOutput.Process(context.Background(), tc.input)
			require.NoError(t, err)

			select {
			case req := <-mockClient.writeLogEntries:
				require.Equal(t, tc.expectedOutput, req)
			case <-time.After(time.Second):
				require.FailNow(t, "Timed out waiting for writeLogEntries request")
			}
		})
	}
}

func googleCloudSeverityTestCase(s entry.Severity, expected sev.LogSeverity) googleCloudTestCase {
	now, protoTs := googleCloudTimes()
	return googleCloudTestCase{
		fmt.Sprintf("Severity%s", s),
		func() *GoogleCloudOutputConfig {
			return googleCloudBasicConfig()
		}(),
		&entry.Entry{
			Timestamp: now,
			Severity:  s,
			Record: map[string]interface{}{
				"message": "test message",
			},
		},
		func() *logpb.WriteLogEntriesRequest {
			req := googleCloudBasicWriteEntriesRequest()
			req.Entries = []*logpb.LogEntry{
				{
					Severity:  expected,
					Timestamp: protoTs,
					Payload: &logpb.LogEntry_JsonPayload{JsonPayload: jsonMapToProtoStruct(map[string]interface{}{
						"message": "test message",
					})},
				},
			}
			return req
		}(),
	}
}<|MERGE_RESOLUTION|>--- conflicted
+++ resolved
@@ -136,50 +136,13 @@
 		{
 			"Labels",
 			func() *GoogleCloudOutputConfig {
-<<<<<<< HEAD
-				c := googleCloudBasicConfig()
-				f := entry.NewField("labels")
-				c.LabelsField = &f
-=======
-				c := basicConfig()
->>>>>>> 4bb7ccb8
-				return c
+				return googleCloudBasicConfig()
 			}(),
 			&entry.Entry{
 				Timestamp: now,
 				Labels: map[string]string{
 					"label1": "value1",
 				},
-<<<<<<< HEAD
-			},
-			func() *logpb.WriteLogEntriesRequest {
-				req := googleCloudBasicWriteEntriesRequest()
-				req.Entries = []*logpb.LogEntry{
-					{
-						Labels: map[string]string{
-							"label1": "value1",
-						},
-						Timestamp: protoTs,
-						Payload: &logpb.LogEntry_JsonPayload{JsonPayload: jsonMapToProtoStruct(map[string]interface{}{
-							"message": "test message",
-						})},
-					},
-				}
-				return req
-			}(),
-		},
-		{
-			"LabelsField",
-			func() *GoogleCloudOutputConfig {
-				c := googleCloudBasicConfig()
-				f := entry.NewField("labels")
-				c.LabelsField = &f
-				return c
-			}(),
-			&entry.Entry{
-				Timestamp: now,
-=======
->>>>>>> 4bb7ccb8
 				Record: map[string]interface{}{
 					"message": "test message",
 				},
