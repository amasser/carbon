package builtin

import (
	"bytes"
	"context"
	"encoding/json"
	"strconv"

	"github.com/bluemedora/bplogagent/entry"
	"github.com/bluemedora/bplogagent/errors"
	"github.com/bluemedora/bplogagent/plugin"
	"github.com/bluemedora/bplogagent/plugin/buffer"
	"github.com/bluemedora/bplogagent/plugin/helper"
	"github.com/elastic/go-elasticsearch/v8"
	"github.com/elastic/go-elasticsearch/v8/esapi"
	"github.com/hashicorp/go-uuid"
	"go.uber.org/zap"
)

func init() {
	plugin.Register("elastic_output", &ElasticOutputConfig{})
}

// ElasticOutputConfig is the configuration of an elasticsearch output plugin.
type ElasticOutputConfig struct {
<<<<<<< HEAD
	helper.OutputConfig `mapstructure:",squash" yaml:",inline"`

	Addresses  []string     `mapstructure:"addresses"   json:"addresses"             yaml:"addresses,flow"`
	Username   string       `mapstructure:"username"    json:"username"              yaml:"username"`
	Password   string       `mapstructure:"password"    json:"password"              yaml:"password"`
	CloudID    string       `mapstructure:"cloud_id"    json:"cloud_id"              yaml:"cloud_id"`
	APIKey     string       `mapstructure:"api_key"     json:"api_key"               yaml:"api_key"`
	IndexField *entry.Field `mapstructure:"index_field" json:"index_field,omitempty" yaml:"index_field,omitempty"`
	IDField    *entry.Field `mapstructure:"id_field"    json:"id_field,omitempty"    yaml:"id_field,omitempty"`
=======
	helper.BasicPluginConfig `yaml:",inline"`
	buffer.BufferConfig      `json:"buffer" yaml:"buffer"`

	Addresses  []string     `json:"addresses"             yaml:"addresses,flow"`
	Username   string       `json:"username"              yaml:"username"`
	Password   string       `json:"password"              yaml:"password"`
	CloudID    string       `json:"cloud_id"              yaml:"cloud_id"`
	APIKey     string       `json:"api_key"               yaml:"api_key"`
	IndexField *entry.Field `json:"index_field,omitempty" yaml:"index_field,omitempty"`
	IDField    *entry.Field `json:"id_field,omitempty"    yaml:"id_field,omitempty"`
>>>>>>> 3093359f
}

// Build will build an elasticsearch output plugin.
func (c ElasticOutputConfig) Build(context plugin.BuildContext) (plugin.Plugin, error) {
	outputPlugin, err := c.OutputConfig.Build(context)
	if err != nil {
		return nil, err
	}

	cfg := elasticsearch.Config{
		Addresses: c.Addresses,
		Username:  c.Username,
		Password:  c.Password,
		CloudID:   c.CloudID,
		APIKey:    c.APIKey,
	}

	client, err := elasticsearch.NewClient(cfg)
	if err != nil {
		return nil, errors.NewError(
			"The Elasticsearch client failed to initialize.",
			"Review the underlying error message to troubleshoot the issue.",
			"underlying_error", err.Error(),
		)
	}

	buffer, err := c.BufferConfig.Build()
	if err != nil {
		return nil, err
	}

	elasticOutput := &ElasticOutput{
<<<<<<< HEAD
		OutputPlugin: outputPlugin,
		client:       client,
		indexField:   c.IndexField,
		idField:      c.IDField,
=======
		BasicPlugin: basicPlugin,
		Buffer:      buffer,
		client:      client,
		indexField:  c.IndexField,
		idField:     c.IDField,
>>>>>>> 3093359f
	}

	buffer.SetHandler(elasticOutput)

	return elasticOutput, nil
}

// ElasticOutput is a plugin that sends entries to elasticsearch.
type ElasticOutput struct {
<<<<<<< HEAD
	helper.OutputPlugin
=======
	helper.BasicPlugin
	helper.BasicLifecycle
	helper.BasicOutput
	buffer.Buffer
>>>>>>> 3093359f

	client     *elasticsearch.Client
	indexField *entry.Field
	idField    *entry.Field
}

// Process will send entries to elasticsearch.
func (e *ElasticOutput) ProcessMulti(ctx context.Context, entries []*entry.Entry) error {
	type indexDirective struct {
		Index struct {
			Index string `json:"_index"`
			ID    string `json:"_id"`
		} `json:"index"`
	}

	// The bulk API expects newline-delimited json strings, with an operation directive
	// immediately followed by the document.
	// https://www.elastic.co/guide/en/elasticsearch/reference/master/docs-bulk.html
	var buffer bytes.Buffer
	var err error
	for _, entry := range entries {

		directive := indexDirective{}
		directive.Index.Index, err = e.FindIndex(entry)
		if err != nil {
			e.Warnw("Failed to find index", zap.Any("error", err))
			continue
		}

		directive.Index.ID, err = e.FindID(entry)
		if err != nil {
			e.Warnw("Failed to find id", zap.Any("error", err))
			continue
		}

		directiveJSON, err := json.Marshal(directive)
		if err != nil {
			e.Warnw("Failed to marshal directive JSON", zap.Any("error", err))
			continue
		}

		entryJSON, err := json.Marshal(entry)
		if err != nil {
			e.Warnw("Failed to marshal entry JSON", zap.Any("error", err))
			continue
		}

		buffer.Write(directiveJSON)
		buffer.Write([]byte("\n"))
		buffer.Write(entryJSON)
		buffer.Write([]byte("\n"))
	}

	request := esapi.BulkRequest{
		Body: bytes.NewReader(buffer.Bytes()),
	}

	res, err := request.Do(ctx, e.client)
	if err != nil {
		return errors.NewError(
			"Client failed to submit request to elasticsearch.",
			"Review the underlying error message to troubleshoot the issue",
			"underlying_error", err.Error(),
		)
	}

	defer res.Body.Close()

	if res.IsError() {
		return errors.NewError(
			"Request to elasticsearch returned a failure code.",
			"Review status and status code for further details.",
			"status_code", strconv.Itoa(res.StatusCode),
			"status", res.Status(),
		)
	}

	return nil
}

// FindIndex will find an index that will represent an entry in elasticsearch.
func (e *ElasticOutput) FindIndex(entry *entry.Entry) (string, error) {
	if e.indexField == nil {
		return "default", nil
	}

	value, ok := e.indexField.Get(entry)
	if !ok {
		return "", errors.NewError(
			"Failed to extract index from record.",
			"Ensure that all records contain the assigned index field.",
		)
	}

	strValue, ok := value.(string)
	if !ok {
		return "", errors.NewError(
			"Extracted index is not a string.",
			"Ensure that the index field contains a string value.",
		)
	}

	return strValue, nil
}

// FindID will find the id that will represent an entry in elasticsearch.
func (e *ElasticOutput) FindID(entry *entry.Entry) (string, error) {
	if e.idField == nil {
		return uuid.GenerateUUID()
	}

	value, ok := e.idField.Get(entry)
	if !ok {
		return "", errors.NewError(
			"Failed to extract id from record.",
			"Ensure that all records contain the assigned id field.",
		)
	}

	strValue, ok := value.(string)
	if !ok {
		return "", errors.NewError(
			"Extracted id is not a string.",
			"Ensure that the id field contains a string value.",
		)
	}

	return strValue, nil
}<|MERGE_RESOLUTION|>--- conflicted
+++ resolved
@@ -23,19 +23,8 @@
 
 // ElasticOutputConfig is the configuration of an elasticsearch output plugin.
 type ElasticOutputConfig struct {
-<<<<<<< HEAD
-	helper.OutputConfig `mapstructure:",squash" yaml:",inline"`
-
-	Addresses  []string     `mapstructure:"addresses"   json:"addresses"             yaml:"addresses,flow"`
-	Username   string       `mapstructure:"username"    json:"username"              yaml:"username"`
-	Password   string       `mapstructure:"password"    json:"password"              yaml:"password"`
-	CloudID    string       `mapstructure:"cloud_id"    json:"cloud_id"              yaml:"cloud_id"`
-	APIKey     string       `mapstructure:"api_key"     json:"api_key"               yaml:"api_key"`
-	IndexField *entry.Field `mapstructure:"index_field" json:"index_field,omitempty" yaml:"index_field,omitempty"`
-	IDField    *entry.Field `mapstructure:"id_field"    json:"id_field,omitempty"    yaml:"id_field,omitempty"`
-=======
-	helper.BasicPluginConfig `yaml:",inline"`
-	buffer.BufferConfig      `json:"buffer" yaml:"buffer"`
+	helper.OutputConfig `yaml:",inline"`
+	buffer.BufferConfig `json:"buffer" yaml:"buffer"`
 
 	Addresses  []string     `json:"addresses"             yaml:"addresses,flow"`
 	Username   string       `json:"username"              yaml:"username"`
@@ -44,7 +33,6 @@
 	APIKey     string       `json:"api_key"               yaml:"api_key"`
 	IndexField *entry.Field `json:"index_field,omitempty" yaml:"index_field,omitempty"`
 	IDField    *entry.Field `json:"id_field,omitempty"    yaml:"id_field,omitempty"`
->>>>>>> 3093359f
 }
 
 // Build will build an elasticsearch output plugin.
@@ -77,18 +65,11 @@
 	}
 
 	elasticOutput := &ElasticOutput{
-<<<<<<< HEAD
 		OutputPlugin: outputPlugin,
+		Buffer:       buffer,
 		client:       client,
 		indexField:   c.IndexField,
 		idField:      c.IDField,
-=======
-		BasicPlugin: basicPlugin,
-		Buffer:      buffer,
-		client:      client,
-		indexField:  c.IndexField,
-		idField:     c.IDField,
->>>>>>> 3093359f
 	}
 
 	buffer.SetHandler(elasticOutput)
@@ -98,14 +79,8 @@
 
 // ElasticOutput is a plugin that sends entries to elasticsearch.
 type ElasticOutput struct {
-<<<<<<< HEAD
 	helper.OutputPlugin
-=======
-	helper.BasicPlugin
-	helper.BasicLifecycle
-	helper.BasicOutput
 	buffer.Buffer
->>>>>>> 3093359f
 
 	client     *elasticsearch.Client
 	indexField *entry.Field
