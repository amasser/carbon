--- conflicted
+++ resolved
@@ -19,12 +19,7 @@
 
 // SyslogParserConfig is the configuration of a syslog parser plugin.
 type SyslogParserConfig struct {
-<<<<<<< HEAD
-	helper.ParserConfig `mapstructure:",squash" yaml:",inline"`
-=======
-	helper.BasicPluginConfig `yaml:",inline"`
-	helper.BasicParserConfig `yaml:",inline"`
->>>>>>> 3093359f
+	helper.ParserConfig `yaml:",inline"`
 
 	Protocol string `json:"protocol,omitempty" yaml:"protocol,omitempty"`
 }
@@ -71,13 +66,8 @@
 }
 
 // Process will parse an entry field as syslog.
-<<<<<<< HEAD
-func (s *SyslogParser) Process(entry *entry.Entry) error {
-	return s.ProcessWith(entry, s.parse)
-=======
 func (s *SyslogParser) Process(ctx context.Context, entry *entry.Entry) error {
-	return s.BasicParser.ProcessWith(ctx, entry, s.parse)
->>>>>>> 3093359f
+	return s.ParserPlugin.ProcessWith(ctx, entry, s.parse)
 }
 
 // parse will parse a value as syslog.
