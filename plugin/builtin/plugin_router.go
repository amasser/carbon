--- conflicted
+++ resolved
@@ -17,13 +17,8 @@
 }
 
 type RouterPluginConfig struct {
-<<<<<<< HEAD
-	helper.BasicConfig `mapstructure:",squash" yaml:",inline"`
-	Routes             []*RouterPluginRouteConfig `mapstructure:"routes" json:"routes" yaml:"routes"`
-=======
-	helper.BasicPluginConfig `yaml:",inline"`
-	Routes                   []RouterPluginRouteConfig `json:"routes" yaml:"routes"`
->>>>>>> 3093359f
+	helper.BasicConfig `yaml:",inline"`
+	Routes             []*RouterPluginRouteConfig `json:"routes" yaml:"routes"`
 }
 
 type RouterPluginRouteConfig struct {
