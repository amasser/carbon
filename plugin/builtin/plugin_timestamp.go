package builtin

import (
	"context"
	"fmt"
	"time"

	"github.com/bluemedora/bplogagent/entry"
	"github.com/bluemedora/bplogagent/plugin"
	"github.com/bluemedora/bplogagent/plugin/helper"
)

func init() {
	plugin.Register("timestamp", &TimestampConfig{})
}

// TimestampConfig is the configuration of a timestamp plugin.
type TimestampConfig struct {
<<<<<<< HEAD
	helper.TransformerConfig `mapstructure:",squash" yaml:",inline"`
=======
	helper.BasicPluginConfig      `yaml:",inline"`
	helper.BasicTransformerConfig `yaml:",inline"`
>>>>>>> 3093359f

	CopyFrom    entry.Field `json:"copy_from,omitempty"    yaml:"copy_from,omitempty"`
	RemoveField bool        `json:"remove_field,omitempty" yaml:"remove_field,omitempty"`
}

// Build will build a timestamp plugin.
func (c TimestampConfig) Build(context plugin.BuildContext) (plugin.Plugin, error) {
	transformerPlugin, err := c.TransformerConfig.Build(context)
	if err != nil {
		return nil, err
	}

	timestampPlugin := &TimestampPlugin{
<<<<<<< HEAD
		TransformerPlugin: transformerPlugin,
		CopyFrom:          *c.CopyFrom,
		RemoveField:       c.RemoveField,
=======
		BasicPlugin:      basicPlugin,
		BasicTransformer: basicTransformer,
		CopyFrom:         c.CopyFrom,
		RemoveField:      c.RemoveField,
>>>>>>> 3093359f
	}

	return timestampPlugin, nil
}

// TimestampPlugin is a plugin that changes the timestamp of an entry.
type TimestampPlugin struct {
	helper.TransformerPlugin
	CopyFrom    entry.Field
	RemoveField bool
}

// Process will wait until a rate is met before sending an entry to the output.
func (t *TimestampPlugin) Process(ctx context.Context, entry *entry.Entry) error {
	value, ok := entry.Get(t.CopyFrom)
	if !ok {
		return fmt.Errorf("copy_from field '%s' does not exist on the record", t.CopyFrom)
	}

	switch v := value.(type) {
	case time.Time:
		entry.Timestamp = v
	default:
		return fmt.Errorf("Type '%T' cannot be converted to type 'Time'", value)
	}

	if t.RemoveField {
		entry.Delete(t.CopyFrom)
	}

	return t.Output.Process(ctx, entry)
}<|MERGE_RESOLUTION|>--- conflicted
+++ resolved
@@ -16,12 +16,7 @@
 
 // TimestampConfig is the configuration of a timestamp plugin.
 type TimestampConfig struct {
-<<<<<<< HEAD
-	helper.TransformerConfig `mapstructure:",squash" yaml:",inline"`
-=======
-	helper.BasicPluginConfig      `yaml:",inline"`
-	helper.BasicTransformerConfig `yaml:",inline"`
->>>>>>> 3093359f
+	helper.TransformerConfig `yaml:",inline"`
 
 	CopyFrom    entry.Field `json:"copy_from,omitempty"    yaml:"copy_from,omitempty"`
 	RemoveField bool        `json:"remove_field,omitempty" yaml:"remove_field,omitempty"`
@@ -35,16 +30,9 @@
 	}
 
 	timestampPlugin := &TimestampPlugin{
-<<<<<<< HEAD
 		TransformerPlugin: transformerPlugin,
-		CopyFrom:          *c.CopyFrom,
+		CopyFrom:          c.CopyFrom,
 		RemoveField:       c.RemoveField,
-=======
-		BasicPlugin:      basicPlugin,
-		BasicTransformer: basicTransformer,
-		CopyFrom:         c.CopyFrom,
-		RemoveField:      c.RemoveField,
->>>>>>> 3093359f
 	}
 
 	return timestampPlugin, nil
