--- conflicted
+++ resolved
@@ -12,20 +12,11 @@
 type ParserConfig struct {
 	TransformerConfig `yaml:",inline"`
 
-<<<<<<< HEAD
-	OutputID             string                `json:"output"     yaml:"output"`
 	ParseFrom            entry.Field           `json:"parse_from" yaml:"parse_from"`
 	ParseTo              entry.Field           `json:"parse_to"   yaml:"parse_to"`
 	Preserve             bool                  `json:"preserve"   yaml:"preserve"`
-	OnError              string                `json:"on_error"   yaml:"on_error"`
 	TimeParser           *TimeParser           `json:"timestamp,omitempty" yaml:"timestamp,omitempty"`
 	SeverityParserConfig *SeverityParserConfig `json:"severity,omitempty" yaml:"severity,omitempty"`
-=======
-	ParseFrom  entry.Field `json:"parse_from" yaml:"parse_from"`
-	ParseTo    entry.Field `json:"parse_to"   yaml:"parse_to"`
-	Preserve   bool        `json:"preserve"   yaml:"preserve"`
-	TimeParser *TimeParser `json:"timestamp,omitempty" yaml:"timestamp,omitempty"`
->>>>>>> 9875d4bc
 }
 
 // Build will build a parser plugin.
@@ -35,13 +26,20 @@
 		return ParserPlugin{}, err
 	}
 
+	parserPlugin := ParserPlugin{
+		TransformerPlugin: transformerPlugin,
+		ParseFrom:         c.ParseFrom,
+		ParseTo:           c.ParseTo,
+		Preserve:          c.Preserve,
+	}
+
 	if c.TimeParser != nil {
 		if err := c.TimeParser.Validate(context); err != nil {
 			return ParserPlugin{}, err
 		}
+		parserPlugin.TimeParser = c.TimeParser
 	}
 
-<<<<<<< HEAD
 	if c.SeverityParserConfig != nil {
 		severityParser, err := c.SeverityParserConfig.Build(context)
 		if err != nil {
@@ -53,42 +51,14 @@
 	return parserPlugin, nil
 }
 
-// SetNamespace will namespace the id and output of the plugin config.
-func (c *ParserConfig) SetNamespace(namespace string, exclusions ...string) {
-	if CanNamespace(c.PluginID, exclusions) {
-		c.PluginID = AddNamespace(c.PluginID, namespace)
-=======
-	parserPlugin := ParserPlugin{
-		TransformerPlugin: transformerPlugin,
-		ParseFrom:         c.ParseFrom,
-		ParseTo:           c.ParseTo,
-		Preserve:          c.Preserve,
-		TimeParser:        c.TimeParser,
->>>>>>> 9875d4bc
-	}
-
-	return parserPlugin, nil
-}
-
 // ParserPlugin provides a basic implementation of a parser plugin.
 type ParserPlugin struct {
-<<<<<<< HEAD
-	BasicPlugin
-	OutputID       string
+	TransformerPlugin
 	ParseFrom      entry.Field
 	ParseTo        entry.Field
 	Preserve       bool
-	OnError        string
-	Output         plugin.Plugin
 	TimeParser     *TimeParser
 	SeverityParser *SeverityParser
-=======
-	TransformerPlugin
-	ParseFrom  entry.Field
-	ParseTo    entry.Field
-	Preserve   bool
-	TimeParser *TimeParser
->>>>>>> 9875d4bc
 }
 
 // ProcessWith will process an entry with a parser function.
@@ -122,7 +92,7 @@
 
 	if p.SeverityParser != nil {
 		if err := p.SeverityParser.Parse(ctx, entry); err != nil {
-			return p.HandleParserError(ctx, entry, err)
+			return p.HandleEntryError(ctx, entry, err)
 		}
 	}
 
