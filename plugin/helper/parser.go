--- conflicted
+++ resolved
@@ -90,18 +90,14 @@
 		}
 	}
 
-<<<<<<< HEAD
 	if p.SeverityParser != nil {
 		if err := p.SeverityParser.Parse(ctx, entry); err != nil {
 			return p.HandleEntryError(ctx, entry, err)
 		}
 	}
 
-	return p.Output.Process(ctx, entry)
-=======
 	p.Write(ctx, entry)
 	return nil
->>>>>>> 98eda290
 }
 
 // ParseFunction is function that parses a raw value.
